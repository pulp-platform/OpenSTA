# OpenSTA, Static Timing Analyzer
# Copyright (c) 2019, Parallax Software, Inc.
# 
# This program is free software: you can redistribute it and/or modify
# it under the terms of the GNU General Public License as published by
# the Free Software Foundation, either version 3 of the License, or
# (at your option) any later version.
# 
# This program is distributed in the hope that it will be useful,
# but WITHOUT ANY WARRANTY; without even the implied warranty of
# MERCHANTABILITY or FITNESS FOR A PARTICULAR PURPOSE.  See the
# GNU General Public License for more details.
# 
# You should have received a copy of the GNU General Public License
# along with this program.  If not, see <https://www.gnu.org/licenses/>.

cmake_minimum_required (VERSION 3.9)

project(STA VERSION 2.0.17)

set(CMAKE_VERBOSE_MAKEFILE ON)
set(CMAKE_CXX_STANDARD 11)
set(CMAKE_CXX_STANDARD_REQUIRED ON)
# Disable compiler specific extensions like gnu++11.
set(CMAKE_CXX_EXTENSIONS OFF)

set(STA_HOME ${PROJECT_SOURCE_DIR})
message(STATUS "STA version: ${PROJECT_VERSION}")

list(APPEND CMAKE_MODULE_PATH "${CMAKE_CURRENT_SOURCE_DIR}/cmake")
include(GetGitRevisionDescription)
get_git_head_revision(GIT_REFSPEC STA_GIT_SHA1)
message(STATUS "STA git sha: ${STA_GIT_SHA1}")

# Default to bulding optimnized/release executable.
if(NOT CMAKE_BUILD_TYPE)
  set(CMAKE_BUILD_TYPE RELEASE)
endif()

# Compiler specific options.
# Note -Wno-deprecated-register is to suppress bison errors.
if (CMAKE_CXX_COMPILER_ID MATCHES AppleClang|Clang)
  set(STA_COMPILE_OPTIONS -Wall -Wextra -pedantic -Wcast-qual -Wredundant-decls -Wformat-security -Wno-deprecated-register)
endif()

if (CMAKE_CXX_COMPILER_ID STREQUAL "GNU")
  set(STA_COMPILE_OPTIONS -Wall -Wextra -pedantic -Wcast-qual -Wredundant-decls -Wformat-security)
endif()

message(STATUS "System name: ${CMAKE_SYSTEM_NAME}")
message(STATUS "Compiler: ${CMAKE_CXX_COMPILER_ID} ${CMAKE_CXX_COMPILER_VERSION}")
message(STATUS "Build type: ${CMAKE_BUILD_TYPE}")
message(STATUS "Build CXX_FLAGS: ${CMAKE_CXX_FLAGS_${CMAKE_BUILD_TYPE}}")
message(STATUS "STA CXX_FLAGS: ${STA_COMPILE_OPTIONS}")
message(STATUS "Install prefix: ${CMAKE_INSTALL_PREFIX}")

################################################################
#
# Source files.
#
################################################################

set(STA_WRAP ${CMAKE_CURRENT_BINARY_DIR}/StaApp_wrap.cc)
set(STA_TCL_INIT ${CMAKE_CURRENT_BINARY_DIR}/StaTclInitVar.cc)

set(STA_SOURCE
  app/StaMain.cc
<<<<<<< HEAD
  ${STA_TCL_INIT}
  ${STA_WRAP}
=======
  app/TclInitVar.cc
>>>>>>> d713166a
  
  dcalc/ArcDelayCalc.cc
  dcalc/ArnoldiDelayCalc.cc
  dcalc/ArnoldiReduce.cc
  dcalc/DcalcAnalysisPt.cc
  dcalc/DelayCalc.cc
  dcalc/DmpCeff.cc
  dcalc/DmpDelayCalc.cc
  dcalc/GraphDelayCalc.cc
  dcalc/GraphDelayCalc1.cc
  dcalc/LumpedCapDelayCalc.cc
  dcalc/NetCaps.cc
  dcalc/RCDelayCalc.cc
  dcalc/SimpleRCDelayCalc.cc
  dcalc/UnitDelayCalc.cc
  
  graph/DelayFloat.cc
  graph/DelayNormal1.cc
  graph/DelayNormal2.cc
  graph/Graph.cc
  graph/GraphCmp.cc
  
  liberty/EquivCells.cc
  liberty/FuncExpr.cc
  liberty/InternalPower.cc
  liberty/LeakagePower.cc
  liberty/Liberty.cc
  liberty/LibertyBuilder.cc
  liberty/LibertyExpr.cc
  liberty/LibertyExpr.hh
  liberty/LibertyExprLex.cc
  liberty/LibertyExprParse.cc
  liberty/LibertyExprPvt.hh
  liberty/LibertyLex.cc
  liberty/LibertyParse.cc
  liberty/LibertyParser.cc
  liberty/LibertyReader.cc
  liberty/LinearModel.cc
  liberty/Sequential.cc
  liberty/TableModel.cc
  liberty/TimingArc.cc
  liberty/TimingRole.cc
  liberty/Transition.cc
  liberty/Units.cc
  liberty/Wireload.cc
  
  network/ConcreteLibrary.cc
  network/ConcreteNetwork.cc
  network/HpinDrvrLoad.cc
  network/Network.cc
  network/NetworkCmp.cc
  network/ParseBus.cc
  network/PortDirection.cc
  network/SdcNetwork.cc
  network/VerilogNamespace.cc
  
  parasitics/ConcreteParasitics.cc
  parasitics/EstimateParasitics.cc
  parasitics/NullParasitics.cc
  parasitics/Parasitics.cc
  parasitics/ReduceParasitics.cc
  parasitics/SpefLex.cc
  parasitics/SpefNamespace.cc
  parasitics/SpefParse.cc
  parasitics/SpefReader.cc
  parasitics/SpefReaderPvt.hh
  
  sdc/Clock.cc
  sdc/ClockGatingCheck.cc
  sdc/ClockGroups.cc
  sdc/ClockInsertion.cc
  sdc/ClockLatency.cc
  sdc/CycleAccting.cc
  sdc/DataCheck.cc
  sdc/DeratingFactors.cc
  sdc/DisabledPorts.cc
  sdc/ExceptionPath.cc
  sdc/InputDrive.cc
  sdc/PinPair.cc
  sdc/PortDelay.cc
  sdc/PortExtCap.cc
  sdc/RiseFallMinMax.cc
  sdc/RiseFallValues.cc
  sdc/Sdc.cc
  sdc/SdcCmdComment.cc
  sdc/WriteSdc.cc
  
  sdf/ReportAnnotation.cc
  sdf/SdfReader.cc
  sdf/SdfParse.cc
  sdf/SdfLex.cc
  sdf/SdfWriter.cc
  
  search/Bfs.cc
  search/CheckMaxSkews.cc
  search/CheckMinPeriods.cc
  search/CheckMinPulseWidths.cc
  search/CheckSlewLimits.cc
  search/CheckTiming.cc
  search/ClkInfo.cc
  search/ClkSkew.cc
  search/Corner.cc
  search/Crpr.cc
  search/FindRegister.cc
  search/GatedClk.cc
  search/Genclks.cc
  search/Latches.cc
  search/Levelize.cc
  search/Path.cc
  search/PathAnalysisPt.cc
  search/PathEnd.cc
  search/PathEnum.cc
  search/PathEnumed.cc
  search/PathExpanded.cc
  search/PathGroup.cc
  search/PathRef.cc
  search/PathVertex.cc
  search/PathVertexRep.cc
  search/Power.cc
  search/Property.cc
  search/ReportPath.cc
  search/Search.cc
  search/SearchPred.cc
  search/Sim.cc
  search/Sta.cc
  search/StaState.cc
  search/Tag.cc
  search/TagGroup.cc
  search/VertexVisitor.cc
  search/VisitPathEnds.cc
  search/VisitPathGroupVertices.cc
  search/WorstSlack.cc
  search/WritePathSpice.cc
  
  util/Debug.cc
  util/DispatchQueue.cc
  util/Error.cc
  util/Fuzzy.cc
  util/Hash.cc
  util/Machine.cc
  util/MinMax.cc
  util/PatternMatch.cc
  util/Report.cc
  util/ReportStd.cc
  util/ReportTcl.cc
  util/Stats.cc
  util/StringSeq.cc
  util/StringSet.cc
  util/StringUtil.cc
  util/TokenParser.cc
  
  verilog/VerilogReader.cc
  verilog/VerilogLex.cc
  verilog/VerilogParse.cc
  verilog/VerilogWriter.cc
  )

set(STA_HEADERS
  app/StaMain.hh
  
  dcalc/ArcDelayCalc.hh
  dcalc/Arnoldi.hh
  dcalc/ArnoldiDelayCalc.hh
  dcalc/ArnoldiReduce.hh
  dcalc/DelayCalc.hh
  dcalc/DcalcAnalysisPt.hh
  dcalc/DmpCeff.hh
  dcalc/DmpDelayCalc.hh
  dcalc/GraphDelayCalc.hh
  dcalc/GraphDelayCalc1.hh
  dcalc/LumpedCapDelayCalc.hh
  dcalc/NetCaps.hh
  dcalc/RCDelayCalc.hh
  dcalc/SimpleRCDelayCalc.hh
  dcalc/UnitDelayCalc.hh
  
  graph/Delay.hh
  graph/DelayFloat.hh
  graph/DelayNormal1.hh
  graph/DelayNormal2.hh
  graph/Graph.hh
  graph/GraphClass.hh
  graph/GraphCmp.hh
  
  liberty/EquivCells.hh
  liberty/FuncExpr.hh
  liberty/InternalPower.hh
  liberty/LeakagePower.hh
  liberty/Liberty.hh
  liberty/LibertyBuilder.hh
  liberty/LibertyClass.hh
  liberty/LibertyParser.hh
  liberty/LibertyReader.hh
  liberty/LibertyReaderPvt.hh
  liberty/LinearModel.hh
  liberty/Sequential.hh
  liberty/TableModel.hh
  liberty/TimingArc.hh
  liberty/TimingModel.hh
  liberty/TimingRole.hh
  liberty/Transition.hh
  liberty/Units.hh
  liberty/Wireload.hh
  
  network/ConcreteLibrary.hh
  network/ConcreteNetwork.hh
  network/HpinDrvrLoad.hh
  network/MakeConcreteNetwork.hh
  network/Network.hh
  network/NetworkClass.hh
  network/NetworkCmp.hh
  network/ParseBus.hh
  network/PortDirection.hh
  network/SdcNetwork.hh
  network/VerilogNamespace.hh
  
  parasitics/ConcreteParasitics.hh
  parasitics/ConcreteParasiticsPvt.hh
  parasitics/EstimateParasitics.hh
  parasitics/MakeConcreteParasitics.hh
  parasitics/NullParasitics.hh
  parasitics/Parasitics.hh
  parasitics/ParasiticsClass.hh
  parasitics/ReduceParasitics.hh
  parasitics/SpefNamespace.hh
  parasitics/SpefReader.hh
  
  sdc/Clock.hh
  sdc/ClockGatingCheck.hh
  sdc/ClockGroups.hh
  sdc/ClockInsertion.hh
  sdc/ClockLatency.hh
  sdc/CycleAccting.hh
  sdc/DataCheck.hh
  sdc/DeratingFactors.hh
  sdc/DisabledPorts.hh
  sdc/ExceptionPath.hh
  sdc/InputDrive.hh
  sdc/MinMaxValues.hh
  sdc/PinPair.hh
  sdc/PortDelay.hh
  sdc/PortExtCap.hh
  sdc/RiseFallMinMax.hh
  sdc/RiseFallValues.hh
  sdc/Sdc.hh
  sdc/SdcClass.hh
  sdc/SdcCmdComment.hh
  sdc/WriteSdc.hh
  sdc/WriteSdcPvt.hh
  
  sdf/ReportAnnotation.hh
  sdf/Sdf.hh
  sdf/SdfReader.hh
  sdf/SdfWriter.hh
  
  search/Bfs.hh
  search/CheckMaxSkews.hh
  search/CheckMinPeriods.hh
  search/CheckMinPulseWidths.hh
  search/CheckSlewLimits.hh
  search/CheckTiming.hh
  search/ClkInfo.hh
  search/ClkSkew.hh
  search/Corner.hh
  search/Crpr.hh
  search/FindRegister.hh
  search/GatedClk.hh
  search/Genclks.hh
  search/Latches.hh
  search/Levelize.hh
  search/Path.hh
  search/PathAnalysisPt.hh
  search/PathEnd.hh
  search/PathEnum.hh
  search/PathEnumed.hh
  search/PathExpanded.hh
  search/PathRef.hh
  search/PathGroup.hh
  search/PathVertex.hh
  search/PathVertexRep.hh
  search/Power.hh
  search/Property.hh
  search/ReportPath.hh
  search/Search.hh
  search/SearchClass.hh
  search/SearchPred.hh
  search/Sim.hh
  search/Sta.hh
  search/StaState.hh
  search/Tag.hh
  search/TagGroup.hh
  search/VertexVisitor.hh
  search/VisitPathEnds.hh
  search/VisitPathGroupVertices.hh
  search/WorstSlack.hh
  search/WritePathSpice.hh
  
  util/Debug.hh
  util/DispatchQueue.hh
  util/DisallowCopyAssign.hh
  util/EnumNameMap.hh
  util/Error.hh
  util/Fuzzy.hh
  util/Hash.hh
  util/HashSet.hh
  util/Iterator.hh
  util/Machine.hh
  util/Map.hh
  util/MinMax.hh
  util/Mutex.hh
  util/ObjectId.hh
  util/ObjectTable.hh
  util/PatternMatch.hh
  util/Report.hh
  util/ReportStd.hh
  util/ReportTcl.hh
  util/Set.hh
  util/StaConfig.hh
  util/Stats.hh
  util/StringSeq.hh
  util/StringSet.hh
  util/StringUtil.hh
  util/TokenParser.hh
  util/UnorderedMap.hh
  util/UnorderedSet.hh
  util/Vector.hh
  util/Zlib.hh
  
  verilog/VerilogReaderPvt.hh
  verilog/VerilogReader.hh
  verilog/VerilogWriter.hh
  )

# Source files.
set(STA_TCL_FILES
  tcl/Util.tcl
  tcl/Graph.tcl
  tcl/Liberty.tcl
  tcl/Link.tcl
  tcl/Network.tcl
  tcl/NetworkEdit.tcl
  tcl/Sdc.tcl
  tcl/Search.tcl
  tcl/Cmds.tcl
  tcl/Variables.tcl
  tcl/Sta.tcl
  tcl/Power.tcl
  tcl/Splash.tcl
  dcalc/DelayCalc.tcl
  parasitics/Parasitics.tcl
  sdf/Sdf.tcl
  verilog/Verilog.tcl
  )

set(STA_SWIG_FILES
  tcl/NetworkEdit.i
  tcl/StaException.i
  sdf/Sdf.i
  dcalc/DelayCalc.i
  parasitics/Parasitics.i
  verilog/Verilog.i
  tcl/StaTcl.i
  app/StaApp.i
  )

################################################################
#
# Library dependencies
#
################################################################

# Zlib
include(FindZLIB)
# Translate cmake bool to StaConfig.h ifdef bool
if (ZLIB_FOUND)
  set(ZLIB 1)
else()
  set(ZLIB 0)
endif()

################################################################
#
# Locate CUDD bdd packagte
# -DCUDD=0 to not use CUDD.
# Look for library in CUDD/lib,     CUDD/cudd/lib
# Look for header  in CUDD/include, CUDD/cudd/include
#
if("${CUDD}" STREQUAL "" OR "${CUDD}" STREQUAL "0")
  set(CUDD_INCLUDE "")
  set(CUDD_LIB "")
  set(CUDD_FOUND FALSE)
  set(CUDD 0)
  message(STATUS "CUDD library: not found")
else()
  find_library(CUDD_LIB NAMES cudd PATHS ${CUDD}/lib ${CUDD}/lib/cudd)
  if (CUDD_LIB)
    message(STATUS "CUDD library: ${CUDD_LIB}")
    get_filename_component(CUDD_LIB_DIR "${CUDD_LIB}" PATH)
    get_filename_component(CUDD_LIB_PARENT1 "${CUDD_LIB_DIR}" PATH)
    get_filename_component(CUDD_LIB_PARENT2 "${CUDD_LIB_PARENT1}" PATH)
    find_file(CUDD_HEADER cudd.h
      PATHS ${CUDD}/include ${CUDD_LIB_PARENT2}/include/cudd)
    if (CUDD_HEADER)
      get_filename_component(CUDD_INCLUDE "${CUDD_HEADER}" PATH)
      message(STATUS "CUDD header: ${CUDD_HEADER}")
      # CUDD referenced by StaConfig.hh.cmake
      set(CUDD 1)
    else()
      message(STATUS "CUDD header: not found")
    endif()
  else()
    set(CUDD_INCLUDE "")
    set(CUDD_LIB "")
    set(CUDD_FOUND FALSE)
    set(CUDD 0)
    message(STATUS "CUDD library: not found")
  endif()
endif()

if("${SSTA}" STREQUAL "")
  set(SSTA 0)
endif()
message(STATUS "SSTA: ${SSTA}")

# configure a header file to pass some of the CMake settins
configure_file(${STA_HOME}/util/StaConfig.hh.cmake
  ${STA_HOME}/util/StaConfig.hh
  )


################################################################
#
# Locate TCL library.
#
# Note that the cmake findTcl module is hopeless for OSX
# because there doesn't appear to be a way to override
# searching OSX system directories before unix directories.

set(TCL_POSSIBLE_NAMES tcl87 tcl8.7
  tcl86 tcl8.6
  tcl85 tcl8.5
  tcl84 tcl8.4
  tcl83 tcl8.3
  tcl82 tcl8.2
  )

# tcl lib path guesses.
if (NOT TCL_LIB_PATHS)
  if (CMAKE_SYSTEM_NAME STREQUAL "Darwin")
    set(TCL_LIB_PATHS /usr/local/lib)
    set(TCL_NO_DEFAULT_PATH TRUE)
  endif()
elseif (CMAKE_SYSTEM_NAME STREQUAL "Linux")
  set(TCL_LIB_PATHS /usr/lib
    /usr/local/lib
    )
  set(TCL_NO_DEFAULT_PATH FALSE)
endif()

if (NOT TCL_LIB)
  # bagbiter cmake doesn't have a way to pass NO_DEFAULT_PATH as a parameter.
  if (TCL_NO_DEFAULT_PATH)
    find_library(TCL_LIB
      NAMES tcl ${TCL_POSSIBLE_NAMES}
      PATHS ${TCL_LIB_PATHS}
      NO_DEFAULT_PATH
      )
  else()
    find_library(TCL_LIB
      NAMES tcl ${TCL_POSSIBLE_NAMES}
      PATHS ${TCL_LIB_PATHS}
      )
  endif()
endif()
message(STATUS "TCL lib: ${TCL_LIB}")

get_filename_component(TCL_LIB_DIR "${TCL_LIB}" PATH)
get_filename_component(TCL_LIB_PARENT1 "${TCL_LIB_DIR}" PATH)
get_filename_component(TCL_LIB_PARENT2 "${TCL_LIB_PARENT1}" PATH)

# Locate tcl.h
if (NOT TCL_HEADER)
  find_file(TCL_HEADER tcl.h
    PATHS ${TCL_LIB_PARENT1} ${TCL_LIB_PARENT2}
    PATH_SUFFIXES include include/tcl
    NO_DEFAULT_PATH
    )
endif()
message(STATUS "TCL header: ${TCL_HEADER}")
get_filename_component(TCL_HEADER_DIR "${TCL_HEADER}" PATH)

################################################################
#
# Flex/bison scanner/parsers 
#
################################################################

find_package(FLEX)
find_package(BISON)

# LibertyExpr scan/parse.
bison_target(LibertyExprParser liberty/LibertyExprParse.yy ${STA_HOME}/liberty/LibertyExprParse.cc
  DEFINES_FILE ${STA_HOME}/liberty/LibertyExprParse.hh
  COMPILE_FLAGS --name-prefix=LibertyExprParse_
  )

flex_target(LibertyExprLex liberty/LibertyExprLex.ll ${STA_HOME}/liberty/LibertyExprLex.cc
  DEFINES_FILE ${STA_HOME}/liberty/LibertyExprLex.hh
  COMPILE_FLAGS --prefix=LibertyExprLex_
  )

add_flex_bison_dependency(LibertyExprLex LibertyExprParser)

# Liberty scan/parse.
bison_target(LibertyParser liberty/LibertyParse.yy ${STA_HOME}/liberty/LibertyParse.cc
  DEFINES_FILE ${STA_HOME}/liberty/LibertyParse.hh
  COMPILE_FLAGS --name-prefix=LibertyParse_
  )

flex_target(LibertyLex liberty/LibertyLex.ll ${STA_HOME}/liberty/LibertyLex.cc
  DEFINES_FILE ${STA_HOME}/liberty/LibertyLex.hh
  COMPILE_FLAGS --prefix=LibertyLex_
  )

add_flex_bison_dependency(LibertyLex LibertyParser)

# Spef scan/parse.
bison_target(SpefParser parasitics/SpefParse.yy ${STA_HOME}/parasitics/SpefParse.cc
  DEFINES_FILE ${STA_HOME}/parasitics/SpefParse.hh
  COMPILE_FLAGS --name-prefix=SpefParse_
  )

flex_target(SpefLex parasitics/SpefLex.ll ${STA_HOME}/parasitics/SpefLex.cc
  DEFINES_FILE ${STA_HOME}/parasitics/SpefLex.hh
  COMPILE_FLAGS --prefix=SpefLex_
  )

add_flex_bison_dependency(SpefLex SpefParser)

# Verilog scan/parse.
bison_target(VerilogParser verilog/VerilogParse.yy ${STA_HOME}/verilog/VerilogParse.cc
  DEFINES_FILE ${STA_HOME}/verilog/VerilogParse.hh
  COMPILE_FLAGS --name-prefix=VerilogParse_
  )

flex_target(VerilogLex verilog/VerilogLex.ll ${STA_HOME}/verilog/VerilogLex.cc
  DEFINES_FILE ${STA_HOME}/verilog/VerilogLex.hh
  COMPILE_FLAGS --prefix=VerilogLex_
  )

add_flex_bison_dependency(VerilogLex VerilogParser)

# Sdf scan/parse.
bison_target(SdfParser sdf/SdfParse.yy ${STA_HOME}/sdf/SdfParse.cc
  DEFINES_FILE ${STA_HOME}/sdf/SdfParse.hh
  COMPILE_FLAGS --name-prefix=SdfParse_
  )

flex_target(SdfLex sdf/SdfLex.ll ${STA_HOME}/sdf/SdfLex.cc
  DEFINES_FILE ${STA_HOME}/sdf/SdfLex.hh
  COMPILE_FLAGS --prefix=SdfLex_
  )

add_flex_bison_dependency(SdfLex SdfParser)


################################################################

include(FindSWIG)

add_custom_command(OUTPUT ${STA_WRAP}
  COMMAND ${SWIG_EXECUTABLE} -tcl8 -c++ -namespace -prefix sta -I${STA_HOME}/tcl -I${STA_HOME}/sdf -I${STA_HOME}/dcalc -I${STA_HOME}/parasitics -I${STA_HOME}/verilog -o ${STA_WRAP} ${STA_HOME}/app/StaApp.i
  COMMAND ${STA_HOME}/etc/SwigCleanup.tcl ${STA_WRAP}
  WORKING_DIRECTORY ${STA_HOME}
  DEPENDS ${STA_SWIG_FILES}
  )

################################################################

# TCL files included as part of the executable are shoved into StaTclInitVar.cc.
# These files are encoded and shipped as part of the executable 
# so that they do not have to be installed on the client host.
add_custom_command(OUTPUT ${STA_TCL_INIT}
  COMMAND etc/TclEncode.tcl ${STA_TCL_INIT} tcl_inits ${STA_TCL_FILES}
  WORKING_DIRECTORY ${STA_HOME}
  DEPENDS ${STA_TCL_FILES} etc/TclEncode.tcl
  )

################################################################

set(STA_INCLUDE_DIRS
  app
  dcalc
  graph
  liberty
  network
  parasitics
  sdc
  sdf
  search
  util
  verilog
  ${TCL_HEADER_DIR}
  ${CUDD_INCLUDE}
  )

###########################################################
# Library
###########################################################

# compatibility with configure
set(CMAKE_ARCHIVE_OUTPUT_DIRECTORY ${STA_HOME}/app)

add_library(OpenSTA ${STA_SOURCE})

target_include_directories(OpenSTA PUBLIC ${STA_INCLUDE_DIRS})

target_compile_features(OpenSTA
  PUBLIC cxx_auto_type
  )

target_compile_options(OpenSTA PUBLIC ${STA_COMPILE_OPTIONS})

###########################################################
# Executable
###########################################################

# compatibility with configure
set(CMAKE_RUNTIME_OUTPUT_DIRECTORY ${STA_HOME}/app)

# Note executable and lib name cannot be the same because
# on osx something is case insensitive. Using STA for the
# lib name results in "No rule to make target ../depend.
add_executable(sta app/Main.cc ${STA_WRAP})

target_link_libraries(sta
  OpenSTA
  ${TCL_LIB}
  ${CUDD_LIB}
  )
if (ZLIB_FOUND)
  target_link_libraries(sta ${ZLIB_LIBRARIES})
endif()

message(STATUS "STA executable: ${STA_HOME}/app/sta")

# g++ std::thread apparently still needs -pthreads.
if (CMAKE_CXX_COMPILER_ID STREQUAL "GNU")
  target_link_libraries(sta -pthread)
endif()

target_compile_options(sta PUBLIC ${STA_COMPILE_OPTIONS})

################################################################
# Install
# cmake .. -DCMAKE_INSTALL_PREFIX=<prefix_path>

# executable
install(TARGETS sta DESTINATION bin)

# library
install(TARGETS OpenSTA DESTINATION lib)

# include
install(FILES ${STA_HEADERS} DESTINATION include)

################################################################

add_custom_target(tags etags -o TAGS ${STA_SOURCE} ${STA_HEADERS} ${STA_TCL_FILES} ${SWIG_TCL_FILES}
  WORKING_DIRECTORY ${STA_HOME}
  DEPENDS ${STA_SOURCE} ${STA_HEADERS} ${STA_TCL_FILES} ${SWIG_TCL_FILES}
  )<|MERGE_RESOLUTION|>--- conflicted
+++ resolved
@@ -65,12 +65,8 @@
 
 set(STA_SOURCE
   app/StaMain.cc
-<<<<<<< HEAD
   ${STA_TCL_INIT}
   ${STA_WRAP}
-=======
-  app/TclInitVar.cc
->>>>>>> d713166a
   
   dcalc/ArcDelayCalc.cc
   dcalc/ArnoldiDelayCalc.cc
@@ -711,6 +707,7 @@
   ${TCL_LIB}
   ${CUDD_LIB}
   )
+
 if (ZLIB_FOUND)
   target_link_libraries(sta ${ZLIB_LIBRARIES})
 endif()
